//
// Auto-generated file. DO NOT EDIT!
//
package jp.co.soramitsu.iroha2.generated.datamodel.query

import jp.co.soramitsu.iroha2.codec.ScaleCodecReader
import jp.co.soramitsu.iroha2.codec.ScaleCodecWriter
import jp.co.soramitsu.iroha2.codec.ScaleReader
import jp.co.soramitsu.iroha2.codec.ScaleWriter
import jp.co.soramitsu.iroha2.codec.reader.CompactBigIntReader
import jp.co.soramitsu.iroha2.codec.writer.CompactULongWriter
<<<<<<< HEAD
import jp.co.soramitsu.iroha2.generated.datamodel.account.Id
import jp.co.soramitsu.iroha2.generated.datamodel.predicate.PredicateBox
=======
import jp.co.soramitsu.iroha2.generated.datamodel.account.AccountId
>>>>>>> 7d77b2ec
import jp.co.soramitsu.iroha2.wrapException
import java.math.BigInteger

/**
 * Payload
 *
 * Generated from 'iroha_data_model::query::Payload' regular structure
 */
public data class Payload(
    public val timestampMs: BigInteger,
    public val query: QueryBox,
<<<<<<< HEAD
    public val accountId: Id,
    public val filter: PredicateBox
=======
    public val accountId: AccountId
>>>>>>> 7d77b2ec
) {
    public companion object : ScaleReader<Payload>, ScaleWriter<Payload> {
        public override fun read(reader: ScaleCodecReader): Payload = try {
            Payload(
                reader.read(CompactBigIntReader()),
                QueryBox.read(reader),
<<<<<<< HEAD
                Id.read(reader),
                PredicateBox.read(reader),
=======
                AccountId.read(reader),
>>>>>>> 7d77b2ec
            )
        } catch (ex: Exception) {
            throw wrapException(ex)
        }

        public override fun write(writer: ScaleCodecWriter, instance: Payload) = try {
            writer.write(CompactULongWriter(), instance.timestampMs.toLong())
            QueryBox.write(writer, instance.query)
<<<<<<< HEAD
            Id.write(writer, instance.accountId)
            PredicateBox.write(writer, instance.filter)
=======
            AccountId.write(writer, instance.accountId)
>>>>>>> 7d77b2ec
        } catch (ex: Exception) {
            throw wrapException(ex)
        }
    }
}<|MERGE_RESOLUTION|>--- conflicted
+++ resolved
@@ -9,12 +9,9 @@
 import jp.co.soramitsu.iroha2.codec.ScaleWriter
 import jp.co.soramitsu.iroha2.codec.reader.CompactBigIntReader
 import jp.co.soramitsu.iroha2.codec.writer.CompactULongWriter
-<<<<<<< HEAD
 import jp.co.soramitsu.iroha2.generated.datamodel.account.Id
 import jp.co.soramitsu.iroha2.generated.datamodel.predicate.PredicateBox
-=======
 import jp.co.soramitsu.iroha2.generated.datamodel.account.AccountId
->>>>>>> 7d77b2ec
 import jp.co.soramitsu.iroha2.wrapException
 import java.math.BigInteger
 
@@ -26,24 +23,16 @@
 public data class Payload(
     public val timestampMs: BigInteger,
     public val query: QueryBox,
-<<<<<<< HEAD
-    public val accountId: Id,
+    public val accountId: AccountId,
     public val filter: PredicateBox
-=======
-    public val accountId: AccountId
->>>>>>> 7d77b2ec
 ) {
     public companion object : ScaleReader<Payload>, ScaleWriter<Payload> {
         public override fun read(reader: ScaleCodecReader): Payload = try {
             Payload(
                 reader.read(CompactBigIntReader()),
                 QueryBox.read(reader),
-<<<<<<< HEAD
-                Id.read(reader),
+                AccountId.read(reader),
                 PredicateBox.read(reader),
-=======
-                AccountId.read(reader),
->>>>>>> 7d77b2ec
             )
         } catch (ex: Exception) {
             throw wrapException(ex)
@@ -52,12 +41,8 @@
         public override fun write(writer: ScaleCodecWriter, instance: Payload) = try {
             writer.write(CompactULongWriter(), instance.timestampMs.toLong())
             QueryBox.write(writer, instance.query)
-<<<<<<< HEAD
-            Id.write(writer, instance.accountId)
+            AccountId.write(writer, instance.accountId)
             PredicateBox.write(writer, instance.filter)
-=======
-            AccountId.write(writer, instance.accountId)
->>>>>>> 7d77b2ec
         } catch (ex: Exception) {
             throw wrapException(ex)
         }
