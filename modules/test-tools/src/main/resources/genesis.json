--- conflicted
+++ resolved
@@ -48,13 +48,9 @@
           "object": {
             "PermissionToken": {
               "definition_id": "CanTransferAssetsWithDefinition",
-<<<<<<< HEAD
-              "payload": null
-=======
               "payload" : {
                 "asset_definition_id" : "xor#wonderland"
               }
->>>>>>> 50cb33b8
             }
           },
           "destination_id": {
@@ -67,13 +63,9 @@
           "object": {
             "PermissionToken": {
               "definition_id": "CanTransferAssetsWithDefinition",
-<<<<<<< HEAD
-              "payload": null
-=======
               "payload" : {
                 "asset_definition_id" : "xor#wonderland"
               }
->>>>>>> 50cb33b8
             }
           },
           "destination_id": {
