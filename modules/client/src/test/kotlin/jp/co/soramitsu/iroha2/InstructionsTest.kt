--- conflicted
+++ resolved
@@ -1091,11 +1091,7 @@
     }
 
     @Test
-<<<<<<< HEAD
-    @WithIroha([DefaultGenesis::class])
-=======
     @WithIroha([FatGenesis::class])
->>>>>>> f8b733a4
     fun `fat genesis apply`(): Unit = runBlocking {
         QueryBuilder.findAllAccounts()
             .account(ALICE_ACCOUNT_ID)
